#
# This file is part of Dragonfly.
# (c) Copyright 2007, 2008 by Christo Butcher
# Licensed under the LGPL.
#
#   Dragonfly is free software: you can redistribute it and/or modify it 
#   under the terms of the GNU Lesser General Public License as published 
#   by the Free Software Foundation, either version 3 of the License, or 
#   (at your option) any later version.
#
#   Dragonfly is distributed in the hope that it will be useful, but 
#   WITHOUT ANY WARRANTY; without even the implied warranty of 
#   MERCHANTABILITY or FITNESS FOR A PARTICULAR PURPOSE.  See the GNU 
#   Lesser General Public License for more details.
#
#   You should have received a copy of the GNU Lesser General Public 
#   License along with Dragonfly.  If not, see 
#   <http://www.gnu.org/licenses/>.
#

import doctest
import logging
import os
import os.path
import unittest

from six import PY3

from dragonfly.log import setup_log
from dragonfly.test.engine_suite import EngineTestSuite

# Setup logging.
_log = logging.getLogger("dfly.test")
setup_log()


# ==========================================================================

common_names = [
    "test_accessibility",
    "test_actions",
    # "test_contexts",  # disabled for now
    "test_engine_nonexistent",
    "test_log",
    "test_parser",
    "test_rpc",
    "test_timer",
    "test_window",
    "doc:documentation/test_action_base_doctest.txt",
    "doc:documentation/test_grammar_elements_basic_doctest.txt",
    "doc:documentation/test_grammar_elements_compound_doctest.txt",
    "doc:documentation/test_grammar_list_doctest.txt",
    "doc:documentation/test_recobs_doctest.txt",
]

<<<<<<< HEAD
# Only include common Windows-only tests on Windows.
if os.name == "nt":
    common_names.extend(["test_window"])


=======
>>>>>>> ac2234eb
# Define spoken language test files. All of them work with the natlink and
# text engines. The English tests should work with sapi5 and sphinx by
# default.
language_names = [
    "test_language_de_number",
    "test_language_en_number",
    "test_language_nl_number",
]


# Define the tests to run for DNS versions 10 and below.
natlink_10_names = [
    "test_dictation",
    "test_engine_natlink",
    "doc:documentation/test_word_formatting_v10_doctest.txt",
] + common_names + language_names

# Define the tests to run for DNS versions 11 and above.
natlink_11_names = [
    "test_dictation",
    "test_engine_natlink",
    "doc:documentation/test_word_formatting_v11_doctest.txt",
] + common_names + language_names

sapi5_names = [
    "test_engine_sapi5",
    "test_language_en_number",
] + common_names

# Don't include recognition observer tests for sapi5 because its quirky
# behaviour requires separate tests. These are in test_engine_sapi5.
sapi5_names.remove("doc:documentation/test_recobs_doctest.txt")

sphinx_names = [
    "test_engine_sphinx",
    "test_language_en_number",
] + common_names

kaldi_names = [
    "test_engine_kaldi",
    # "test_language_en_number",
] + common_names
kaldi_names.remove("doc:documentation/test_grammar_list_doctest.txt")
kaldi_names.remove("doc:documentation/test_recobs_doctest.txt")

text_names = [
    "test_contexts",
    "test_engine_text",
    "test_engine_text_dictation",
] + common_names + language_names

# ==========================================================================

def build_suite(suite, names):
    # Load test cases from specified names.
    loader = unittest.defaultTestLoader
    for name in names:
        if name.startswith("test_"):
            # Use full module names so the loader can import the files
            # correctly.
            name = "dragonfly.test." + name
            suite.addTests(loader.loadTestsFromName(name))
        elif name.startswith("doc:"):
            # Skip doc tests for Python 3.x because of incompatible Unicode
            # string comparisons in some tests.
            # TODO Use pytest instead for its ALLOW_UNICODE doctest flag.
            if PY3:
                continue

            # Load doc tests using a relative path.
            path = os.path.join("..", "..", name[4:])
            suite.addTests(doctest.DocFileSuite(path))
        else:
            raise Exception("Invalid test name: %r." % (name,))
    return suite


sapi5_suite       = build_suite(EngineTestSuite("sapi5"), sapi5_names)
sapi5inproc_suite = build_suite(EngineTestSuite("sapi5inproc"), sapi5_names)
sphinx_suite      = build_suite(EngineTestSuite("sphinx"), sphinx_names)
kaldi_suite       = build_suite(EngineTestSuite("kaldi"), kaldi_names)
text_suite        = build_suite(EngineTestSuite("text"), text_names)


# Build the natlink test suite for the current version of DNS.
try:
    import natlinkstatus
    dns_version = int(natlinkstatus.NatlinkStatus().getDNSVersion())
except:
    # Couldn't get the DNS version for whatever reason.
    dns_version = None


# Use different test names depending on the DNS version. Fallback on v11 if
# the version is unknown.
if dns_version and dns_version <= 10:
    natlink_names = natlink_10_names
else:
    natlink_names = natlink_11_names


# Exclude the grammar lists doctest file for DNS 15 and above due to a minor
# bug with natlink/Dragon.
if dns_version and dns_version >= 15:
    lists_doctest = "doc:documentation/test_grammar_list_doctest.txt"
    natlink_names.remove(lists_doctest)
    _log.warning("DNS version %d detected! Excluding test file: %s"
                 % (dns_version, lists_doctest[4:]))
    _log.warning("List functionality doesn't work if used in modules not "
                 "loaded by natlinkmain.")
    _log.warning("Please see: https://github.com/dictation-toolbox/dragonfly/pull/55")

natlink_suite    = build_suite(EngineTestSuite("natlink"), natlink_names)<|MERGE_RESOLUTION|>--- conflicted
+++ resolved
@@ -53,14 +53,6 @@
     "doc:documentation/test_recobs_doctest.txt",
 ]
 
-<<<<<<< HEAD
-# Only include common Windows-only tests on Windows.
-if os.name == "nt":
-    common_names.extend(["test_window"])
-
-
-=======
->>>>>>> ac2234eb
 # Define spoken language test files. All of them work with the natlink and
 # text engines. The English tests should work with sapi5 and sphinx by
 # default.
